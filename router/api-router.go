--- conflicted
+++ resolved
@@ -67,7 +67,7 @@
 				selfRoute.POST("/stripe/amount", controller.RequestStripeAmount)
 				selfRoute.POST("/aff_transfer", controller.TransferAffQuota)
 				selfRoute.PUT("/setting", controller.UpdateUserSetting)
-				
+
 				// 2FA routes
 				selfRoute.GET("/2fa/status", controller.Get2FAStatus)
 				selfRoute.POST("/2fa/setup", controller.Setup2FA)
@@ -86,7 +86,7 @@
 				adminRoute.POST("/manage", controller.ManageUser)
 				adminRoute.PUT("/", controller.UpdateUser)
 				adminRoute.DELETE("/:id", controller.DeleteUser)
-				
+
 				// Admin 2FA routes
 				adminRoute.GET("/2fa/stats", controller.Admin2FAStats)
 				adminRoute.DELETE("/:id/2fa", controller.AdminDisable2FA)
@@ -132,11 +132,8 @@
 			channelRoute.POST("/batch/tag", controller.BatchSetChannelTag)
 			channelRoute.GET("/tag/models", controller.GetTagModels)
 			channelRoute.POST("/copy/:id", controller.CopyChannel)
-<<<<<<< HEAD
 			channelRoute.GET("/:id/caches", controller.GetChannelCachedContent)
-=======
 			channelRoute.POST("/multi_key/manage", controller.ManageMultiKeys)
->>>>>>> c2ef4c8e
 		}
 		tokenRoute := apiRouter.Group("/token")
 		tokenRoute.Use(middleware.UserAuth())
@@ -204,22 +201,22 @@
 		}
 
 		vendorRoute := apiRouter.Group("/vendors")
-        vendorRoute.Use(middleware.AdminAuth())
-        {
-            vendorRoute.GET("/", controller.GetAllVendors)
-            vendorRoute.GET("/search", controller.SearchVendors)
-            vendorRoute.GET("/:id", controller.GetVendorMeta)
-            vendorRoute.POST("/", controller.CreateVendorMeta)
-            vendorRoute.PUT("/", controller.UpdateVendorMeta)
-            vendorRoute.DELETE("/:id", controller.DeleteVendorMeta)
-        }
-
-        modelsRoute := apiRouter.Group("/models")
+		vendorRoute.Use(middleware.AdminAuth())
+		{
+			vendorRoute.GET("/", controller.GetAllVendors)
+			vendorRoute.GET("/search", controller.SearchVendors)
+			vendorRoute.GET("/:id", controller.GetVendorMeta)
+			vendorRoute.POST("/", controller.CreateVendorMeta)
+			vendorRoute.PUT("/", controller.UpdateVendorMeta)
+			vendorRoute.DELETE("/:id", controller.DeleteVendorMeta)
+		}
+
+		modelsRoute := apiRouter.Group("/models")
 		modelsRoute.Use(middleware.AdminAuth())
 		{
 			modelsRoute.GET("/missing", controller.GetMissingModels)
-            modelsRoute.GET("/", controller.GetAllModelsMeta)
-            modelsRoute.GET("/search", controller.SearchModelsMeta)
+			modelsRoute.GET("/", controller.GetAllModelsMeta)
+			modelsRoute.GET("/search", controller.SearchModelsMeta)
 			modelsRoute.GET("/:id", controller.GetModelMeta)
 			modelsRoute.POST("/", controller.CreateModelMeta)
 			modelsRoute.PUT("/", controller.UpdateModelMeta)
