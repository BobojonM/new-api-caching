--- conflicted
+++ resolved
@@ -36,8 +36,6 @@
 const STATUS_CODE_MAPPING_EXAMPLE = {
   400: '500',
 };
-
-const fetchButtonTips = "1. 新建渠道时，请求通过当前浏览器发出；2. 编辑已有渠道，请求通过后端服务器发出"
 
 function type2secretPrompt(type) {
   // inputs.type === 15 ? '按照如下格式输入：APIKey|SecretKey' : (inputs.type === 18 ? '按照如下格式输入：APPID|APISecret|APIKey' : '请输入渠道对应的鉴权密钥')
@@ -90,55 +88,6 @@
   const [basicModels, setBasicModels] = useState([]);
   const [fullModels, setFullModels] = useState([]);
   const [customModel, setCustomModel] = useState('');
-
-  const fetchUpstreamModelList = async (name) => {
-    if (inputs["type"] !== 1) {
-      showError("仅支持 OpenAI 接口格式")
-      return;
-    }
-    const models = inputs["models"] || []
-    let err = false;
-    if (isEdit) {
-      const res = await API.get("/api/channel/fetch_models/" + channelId)
-      if (res.data && res.data?.success) {
-        models.push(...res.data.data)
-      } else {
-        err = true
-      }
-    } else {
-      if (!inputs?.["key"]) {
-        showError("请填写密钥")
-        return;
-      }
-      try {
-        const host = new URL((inputs["base_url"] || "https://api.openai.com"))
-
-        const url = `https://${host.hostname}/v1/models`;
-        const key = inputs["key"];
-        const res = await axios.get(url, {
-          headers: {
-            'Authorization': `Bearer ${key}`
-          }
-        })
-        if (res.data && res.data?.success) {
-          models.push(...es.data.data.map((model) => model.id))
-        } else {
-          err = true
-        }
-      }
-      catch (error) {
-        err = true
-      }
-    }
-    if (!err) {
-      handleInputChange(name, Array.from(new Set(models)));
-      showSuccess("获取模型列表成功");
-    } else {
-      showError('获取模型列表失败');
-    }
-  }
-
-
   const handleInputChange = (name, value) => {
     setInputs((inputs) => ({ ...inputs, [name]: value }));
     if (name === 'type') {
@@ -284,7 +233,7 @@
     fetchModels().then();
     fetchGroups().then();
     if (isEdit) {
-      loadChannel().then(() => { });
+      loadChannel().then(() => {});
     } else {
       setInputs(originInputs);
       let localModels = getChannelModels(inputs.type);
@@ -354,11 +303,7 @@
   const addCustomModels = () => {
     if (customModel.trim() === '') return;
     // 使用逗号分隔字符串，然后去除每个模型名称前后的空格
-<<<<<<< HEAD
-    const modelArray = customModel.split(',').map(model => model.trim());
-=======
     const modelArray = customModel.split(',').map((model) => model.trim());
->>>>>>> d8602896
 
     let localModels = [...inputs.models];
     let localModelOptions = [...modelOptions];
@@ -387,6 +332,7 @@
     setCustomModel('');
     handleInputChange('models', localModels);
   };
+
 
   return (
     <>
@@ -731,7 +677,7 @@
                 onChange={() => {
                   setAutoBan(!autoBan);
                 }}
-              // onChange={handleInputChange}
+                // onChange={handleInputChange}
               />
               <Typography.Text strong>
                 是否自动禁用（仅当自动禁用开启时有效），关闭后不会自动禁用该渠道：
